[package]
name = "iroh-mainline-tracker"
version = "0.3.0"
edition = "2021"
description = "Content tracker for iroh, using the bittorrent mainline DHT"
license = "MIT OR Apache-2.0"

# See more keys and their definitions at https://doc.rust-lang.org/cargo/reference/manifest.html

[dependencies]
anyhow = { workspace = true, features = ["backtrace"] }
# needs to keep updated with the dep of iroh-blobs
<<<<<<< HEAD
bao-tree = { version = "0.15", features = ["tokio_fsm"], default-features = false }
=======
bao-tree = { version = "0.15.1", features = ["tokio_fsm"], default-features = false }
>>>>>>> 94fc4db9
bytes = "1"
derive_more = { version = "1", features = ["debug", "display", "from", "try_into"] }
dirs-next = "2"
ed25519-dalek = "2.1.0"
futures = "0.3.25"
hex = "0.4.3"
humantime = "2.1.0"
iroh = { workspace = true }
iroh-blobs = { workspace = true }
postcard = { workspace = true, features = ["alloc", "use-std"] }
rand = "0.8"
rcgen = "0.12.0"
redb = "1.5.0"
serde = { version = "1", features = ["derive"] }
serde_json = "1.0.107"
tempfile = "3.4"
tokio = { version = "1", features = ["io-util", "rt"] }
tokio-util = { version = "0.7", features = ["io-util", "io", "rt"] }
toml = "0.7.3"
tracing = "0.1"
tracing-subscriber = { version = "0.3", features = ["env-filter"] }
ttl_cache = "0.5.1"
url = "2.5.0"
genawaiter = { version = "0.99.1", features = ["futures03"] }
iroh-mainline-content-discovery = { path = "../iroh-mainline-content-discovery", features = ["client"] }
quinn = { workspace = true }

clap = { version = "4", features = ["derive"], optional = true }
serde-big-array = "0.5.1"

[features]
cli = ["clap"]
default = ["cli"]

[[bin]]
name = "iroh-mainline-tracker"
required-features = ["cli"]<|MERGE_RESOLUTION|>--- conflicted
+++ resolved
@@ -10,11 +10,7 @@
 [dependencies]
 anyhow = { workspace = true, features = ["backtrace"] }
 # needs to keep updated with the dep of iroh-blobs
-<<<<<<< HEAD
-bao-tree = { version = "0.15", features = ["tokio_fsm"], default-features = false }
-=======
 bao-tree = { version = "0.15.1", features = ["tokio_fsm"], default-features = false }
->>>>>>> 94fc4db9
 bytes = "1"
 derive_more = { version = "1", features = ["debug", "display", "from", "try_into"] }
 dirs-next = "2"
@@ -38,9 +34,7 @@
 tracing-subscriber = { version = "0.3", features = ["env-filter"] }
 ttl_cache = "0.5.1"
 url = "2.5.0"
-genawaiter = { version = "0.99.1", features = ["futures03"] }
 iroh-mainline-content-discovery = { path = "../iroh-mainline-content-discovery", features = ["client"] }
-quinn = { workspace = true }
 
 clap = { version = "4", features = ["derive"], optional = true }
 serde-big-array = "0.5.1"
